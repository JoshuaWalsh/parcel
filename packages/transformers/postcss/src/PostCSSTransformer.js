--- conflicted
+++ resolved
@@ -95,15 +95,12 @@
         }
       });
     }
-
-<<<<<<< HEAD
-    let {root} = await postcss(plugins).process(ast.program, config.hydrated);
-=======
-    let {messages, root} = await postcss(config.plugins).process(
+    
+    let {messages, root} = await postcss(config.hydrated).process(
       ast.program,
       config,
     );
->>>>>>> a3901e5b
+    
     ast.program = root;
     ast.isDirty = true;
     for (let msg of messages) {
