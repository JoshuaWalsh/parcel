--- conflicted
+++ resolved
@@ -2,10 +2,6 @@
   "extends": "@parcel/config-default",
   "transformers": {
     "*.js": ["@parcel/transformer-babel", "..."]
-<<<<<<< HEAD
-  }
-=======
   },
   "reporters": ["...", "@parcel/reporter-sourcemap-visualiser"]
->>>>>>> df7d49a4
 }